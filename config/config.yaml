--- conflicted
+++ resolved
@@ -11,20 +11,12 @@
 
 # 特征提取配置
 feature_extraction:
-<<<<<<< HEAD
-  method: vectorize  # 可选值: ngram, token, vectorize
-=======
   method: ngram  # 可选值: ngram, token
->>>>>>> dce48ad1
   ngram_size: 3  # n-gram 的 n 值
 
 # 指纹生成配置
 fingerprint:
-<<<<<<< HEAD
-  method: bitsampling  # 可选值: minhash, simhash, bitsampling
-=======
   method: minhash  # 可选值: minhash, simhash, bitsampling, hybrid
->>>>>>> dce48ad1
   num_hashes: 100  # MinHash 的哈希函数数量
   hash_bits: 128  # SimHash 和 BitSampling 的签名位数
   sample_size: 128  # BitSampling 的采样位数
@@ -32,14 +24,6 @@
 
 # LSH 索引配置
 lsh:
-<<<<<<< HEAD
-  method: bitsampling  # 可选值: minhash, simhash, bitsampling
-  num_bands: 20  # MinHash 的 band 数量
-  rows_per_band: 5  # 每个 band 的行数
-  radius: 1  # SimHash 的 Hamming 距离半径
-  num_hash_tables:  4 # BitSampling 的哈希表数量
-  bits_per_table: 64  # 每个哈希表的采样位数
-=======
   method: minhash  # 可选值: minhash, simhash, bitsampling, hybrid
   num_bands: 20  # MinHash 的 band 数量
   rows_per_band: 5  # 每个 band 的行数
@@ -54,7 +38,6 @@
   weights:  # weighted策略专用配置
     minhash: 0.6  # MinHash权重
     simhash: 0.4  # SimHash权重
->>>>>>> dce48ad1
 
 # 评估配置
 evaluation:
