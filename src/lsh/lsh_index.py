'''
	•	功能：构建三种不同的 LSH 索引结构（MinHash、SimHash、BitSampling），用于根据签名快速生成候选近重复文档对。每种方法对应一个独立的索引类，分别适配不同的签名结构与相似度度量方式。
	•	主要类与函数：
	•	Class MinHashLSHIndex
		•	功能：基于 MinHash 签名，使用 banding 技术构建 LSH 索引，适用于 Jaccard 相似度。
		•	__init__(self, num_bands, rows_per_band)：初始化参数，包括 band 数量和每个 band 的哈希行数。
		•	index(self, signatures)：将签名分成多个 band，存入哈希桶。
		•	query(self, signature)：根据 band 匹配在桶中查找可能相似的文档。
		•	get_candidate_pairs(self)：返回所有桶中出现的候选文档对。
	•	Class SimHashLSHIndex
		•	功能：基于 SimHash 签名，使用 Hamming 距离范围查找近似匹配，适用于文本相似度。
		•	__init__(self, radius)：初始化允许的 Hamming 距离误差半径（bit 数差异）。
		•	index(self, signatures)：将每个签名映射到多个 Hamming 近邻桶（通过 bit flipping）。
		•	query(self, signature)：枚举签名的近邻桶，获取可能相似的文档。
		•	get_candidate_pairs(self)：综合所有桶中结果，输出候选文档对。
	•	Class BitSamplingLSHIndex
		•	功能：基于 BitSampling 签名，使用多个采样哈希表构建 LSH 索引，适用于 Hamming 相似度。
		•	__init__(self, num_hash_tables, bits_per_table)：初始化哈希表数量和每个哈希表使用的采样位数。
		•	index(self, signatures)：对每个文档签名执行多组位采样，将结果放入相应桶中。
		•	query(self, signature)：对给定签名按采样规则进行哈希，返回匹配桶中文档。
		•	get_candidate_pairs(self)：统计所有哈希表中桶的内容，生成候选文档对。
	•	Class HybridLSHIndex
		•	功能：基于 MinHash 和 SimHash 混合签名的 LSH 索引，支持多种合并策略。
		•	__init__(self, minhash_params, simhash_params, merge_strategy, weights)：初始化混合索引参数。
		•	index(self, signatures)：索引包含两种签名的文档数据。
		•	query(self, signature)：查询可能相似的文档。
		•	get_candidate_pairs(self)：根据合并策略获取候选文档对。
	•	调用：main.py在得到所有文档签名后，调用LSHIndex进行索引建立和候选对检索。
'''
from typing import List, Tuple, Set
from collections import defaultdict
import random
import itertools
from tqdm import tqdm
from multiprocessing import Pool


class MinHashLSHIndex:
    """
    基于 MinHash 签名的 LSH 索引，适用于 Jaccard 相似度。
    """

    def __init__(self, num_bands: int, rows_per_band: int):
        """
        初始化 MinHash LSH 索引。
        参数:
            num_bands (int): band 的数量。
            rows_per_band (int): 每个 band 的哈希行数。
        """
        self.num_bands = num_bands
        self.rows_per_band = rows_per_band
        self.buckets = [defaultdict(list) for _ in range(num_bands)]
        # 预先计算每个 band 的切片边界，格式为 (start, end)
        self.band_indices = [
            (band_idx * self.rows_per_band, (band_idx + 1) * self.rows_per_band)
            for band_idx in range(num_bands)
        ]

    def _hash_band(self, band: Tuple[int]) -> int:
        """
        对 band 进行哈希。
        参数:
            band (Tuple[int]): band 的内容。
        返回:
            int: 哈希值。
        """
        return hash(band)

    def index(self, signatures: List[List[int]]):
        """
        将签名分成多个 band 并存入哈希桶。
        参数:
            signatures (List[List[int]]): MinHash 签名列表。
        """
        for doc_id, signature in tqdm(enumerate(signatures), desc="Indexing signatures", total=len(signatures)):
            # 如果可能，可以提前将 signature 转换为元组，避免每个 band 都转换
            for band_idx, (start, end) in enumerate(self.band_indices):
                band = tuple(signature[start:end])
                bucket_key = self._hash_band(band)
                self.buckets[band_idx][bucket_key].append(doc_id)

    def query(self, signature: List[int]) -> Set[int]:
        """
        查询可能相似的文档。
        参数:
            signature (List[int]): 查询的 MinHash 签名。
        返回:
            Set[int]: 可能相似的文档 ID 集合。
        """
        candidates = set()
        for band_idx, (start, end) in enumerate(self.band_indices):
            band = tuple(signature[start:end])
            bucket_key = self._hash_band(band)
            candidates.update(self.buckets[band_idx].get(bucket_key, []))
        return candidates

    def get_candidate_pairs(self) -> Set[Tuple[int, int]]:
        """
        返回所有候选文档对。
        返回:
            Set[Tuple[int, int]]: 候选文档对集合。
        """
        candidate_pairs = set()
        for band in tqdm(self.buckets, desc="Processing bands", total=len(self.buckets)):
            for bucket in band.values():
                if len(bucket) > 1:
                    for pair in itertools.combinations(bucket, 2):
                        candidate_pairs.add(tuple(sorted(pair)))
        return candidate_pairs


class SimHashLSHIndex:
    """
    基于 SimHash 签名的 LSH 索引，适用于 Hamming 距离。
    """

    def __init__(self, radius: int, hush_bits: int = 64, parallel_enabled: bool = False, process_pool_size: int = 4):
        self.radius = radius
        self.buckets = defaultdict(list)
        self.neighbor_cache = {}
        # 使用实际签名位数，建议与指纹生成时保持一致
        self.bits = hush_bits
        self.parallel_enabled = parallel_enabled
        self.process_pool_size = process_pool_size

    def _generate_neighbors_for_flip(self, args):
        signature, bits_to_flip = args
        neighbor = signature
        for bit in bits_to_flip:
            neighbor ^= (1 << bit)
        return neighbor

    def _generate_neighbors(self, signature: int) -> List[int]:
        """
        生成签名所有可能的近邻，保留 Hamming 距离不超过 radius 的邻居。
        """
        if signature in self.neighbor_cache:
            return self.neighbor_cache[signature]

        neighbors = {signature}
        max_d = min(self.radius, 2)  # 限制 radius 以防止任务数量爆炸
        tasks = []
        for d in range(1, max_d + 1):
            for bits_to_flip in itertools.combinations(range(self.bits), d):
                tasks.append((signature, bits_to_flip))

        if tasks:
            if self.parallel_enabled:
                with Pool(processes=self.process_pool_size) as pool:
                    results = pool.map(
                        self._generate_neighbors_for_flip, tasks)
            else:
                results = list(map(self._generate_neighbors_for_flip, tasks))
            for neighbor in results:
                neighbors.add(neighbor)
        neighbor_list = list(neighbors)
        self.neighbor_cache[signature] = neighbor_list
        return neighbor_list

    def index(self, signatures: List[int]):
        """
        将签名存入哈希桶。
        """
        for doc_id, signature in tqdm(enumerate(signatures), desc="Indexing signatures", total=len(signatures)):
            neighbor_signatures = self._generate_neighbors(signature)
            for neighbor in neighbor_signatures:
                self.buckets[neighbor].append(doc_id)

    def query(self, signature: int) -> Set[int]:
        return set(self.buckets.get(signature, []))

    def get_candidate_pairs(self) -> Set[Tuple[int, int]]:
        candidate_pairs = set()
        for bucket in tqdm(self.buckets.values(), desc="Processing buckets", total=len(self.buckets)):
            if len(bucket) > 1:
                # 使用 set() 移除重复文档 id，然后求组合
                for pair in itertools.combinations(set(bucket), 2):
                    candidate_pairs.add(tuple(sorted(pair)))
        return candidate_pairs
<<<<<<< HEAD

=======
>>>>>>> dce48ad1

class BitSamplingLSHIndex:
    """
    基于 BitSampling 签名的 LSH 索引，适用于 Hamming 相似度。
    """

    def __init__(self, num_hash_tables: int, bits_per_table: int):
        """
        初始化 BitSampling LSH 索引。

        参数:
            num_hash_tables (int): 哈希表数量。
            bits_per_table (int): 每个哈希表使用的采样位数。
        """
        self.num_hash_tables = num_hash_tables
        self.bits_per_table = bits_per_table
        self.tables = [defaultdict(list) for _ in range(num_hash_tables)]
        # 预先采样每个哈希表需要的 bit 位
        self.sampled_bits = []
        for table_idx in range(num_hash_tables):
            rnd = random.Random(table_idx)  # 固定种子保证每个表一致
            sampled = rnd.sample(range(64), bits_per_table)
            self.sampled_bits.append(sampled)
        # 存储文档签名，便于候选对过滤
        self.doc_signatures = {}

    def _hash_signature(self, signature: int, table_idx: int) -> int:
        """
        对签名进行采样哈希，利用预采样的 bit 位。

        参数:
            signature (int): 输入签名。
            table_idx (int): 哈希表索引。

        返回:
            int: 哈希值。
        """
        hash_value = 0
        for i, bit in enumerate(self.sampled_bits[table_idx]):
            if signature & (1 << bit):
                hash_value |= (1 << i)
        return hash_value

    def index(self, signatures: List[int]):
        """
        将签名存入多个采样哈希表，并记录文档签名。

        参数:
            signatures (List[int]): BitSampling 签名列表。
        """
        for doc_id, signature in tqdm(enumerate(signatures), desc="Indexing signatures", total=len(signatures)):
            self.doc_signatures[doc_id] = signature
            for table_idx in range(self.num_hash_tables):
                bucket_key = self._hash_signature(signature, table_idx)
                self.tables[table_idx][bucket_key].append(doc_id)

    def query(self, signature: int) -> Set[int]:
        """
        查询可能相似的文档。

        参数:
            signature (int): 查询的 BitSampling 签名。

        返回:
            Set[int]: 可能相似的文档 ID 集合。
        """
        candidates = set()
        for table_idx in tqdm(range(self.num_hash_tables), desc="Querying tables", total=self.num_hash_tables):
            bucket_key = self._hash_signature(signature, table_idx)
            candidates.update(self.tables[table_idx].get(bucket_key, []))
        return candidates

    def get_candidate_pairs(self, min_similarity: float = 0.8, full_signature_bits: int = 64) -> Set[Tuple[int, int]]:
        """
        返回相似度高于阈值的候选文档对。

        参数:
            min_similarity (float): 签名相似度阈值，默认为 0.8。
            full_signature_bits (int): 完整签名的位数，用于构造位集合计算 Jaccard 相似度。

        返回:
            Set[Tuple[int, int]]: 候选文档对集合。
        """
        candidate_pairs = set()
        raw_pairs = set()
        for table in tqdm(self.tables, desc="Processing tables", total=len(self.tables)):
            for bucket in table.values():
                if len(bucket) > 1:
                    for pair in itertools.combinations(bucket, 2):
                        raw_pairs.add(tuple(sorted(pair)))
        # 使用完整签名计算 Jaccard 相似度
        for doc_id1, doc_id2 in tqdm(raw_pairs, desc="Filtering candidate pairs", total=len(raw_pairs)):
            sig1 = self.doc_signatures[doc_id1]
            sig2 = self.doc_signatures[doc_id2]
            # 将签名转换为位索引集合
            set1 = {i for i in range(full_signature_bits) if sig1 & (1 << i)}
            set2 = {i for i in range(full_signature_bits) if sig2 & (1 << i)}
            union = set1 | set2
            intersection = set1 & set2
            if union:
                similarity = len(intersection) / len(union)
            else:
                similarity = 1.0
            if similarity >= min_similarity:
                candidate_pairs.add((doc_id1, doc_id2))
        return candidate_pairs

class HybridLSHIndex:
    """
    基于 MinHash 和 SimHash 混合签名的 LSH 索引，支持多种合并策略。
    
    参数:
        minhash_params (dict): MinHash 参数，包含:
            num_bands (int): band 数量
            rows_per_band (int): 每个 band 的哈希行数
        simhash_params (dict): SimHash 参数，包含:
            radius (int): 允许的 Hamming 距离误差半径
            hush_bits (int): 签名位数(默认64)
        merge_strategy (str): 合并策略，可选:
            "union": 取两种方法的并集(默认)
            "intersection": 取两种方法的交集
            "two-stage": 先用simhash粗筛，再用minhash精筛
            "weighted": 加权合并
        weights (dict): 权重参数(仅weighted策略使用)，包含:
            "minhash" (float): MinHash权重
            "simhash" (float): SimHash权重
    """
    def __init__(self, minhash_params: dict, simhash_params: dict, merge_strategy: str = "union", weights: dict = None):
        """
        初始化混合 LSH 索引。
        参数:
            minhash_params (dict): MinHash 参数 {num_bands, rows_per_band}
            simhash_params (dict): SimHash 参数 {radius, hush_bits}
            merge_strategy (str): 合并策略，可选"union"/"intersection"/"two-stage"/"weighted"
            weights (dict): 权重参数 {"minhash": float, "simhash": float}，仅weighted策略使用
        """
        if weights is None:
            self.weights = {"minhash": 0.5, "simhash": 0.5}
        else:
            self.weights = weights

        self.minhash_lsh = MinHashLSHIndex(
            num_bands=minhash_params["num_bands"],
            rows_per_band=minhash_params["rows_per_band"]
        )
        self.simhash_lsh = SimHashLSHIndex(
            radius=simhash_params["radius"],
            hush_bits=simhash_params["hush_bits"]
        )
        self.minhash_signatures = []
        self.simhash_signatures = []
        self.merge_strategy = merge_strategy

    def index(self, signatures: List[List[int]]):
        """
        索引签名数据。
        参数:
            signatures (List[List[int]]): 包含[minhash_signature, simhash_signature]的列表
        """
        self.minhash_signatures = [sig[0] for sig in signatures]
        self.simhash_signatures = [sig[1] for sig in signatures]
        self.minhash_lsh.index(self.minhash_signatures)
        self.simhash_lsh.index(self.simhash_signatures)

    def query(self, signature: List[int]) -> Set[int]:
        """
        查询可能相似的文档。
        参数:
            signature (List[int]): [minhash_signature, simhash_signature]
        返回:
            Set[int]: 可能相似的文档 ID 集合
        """
        minhash_results = self.minhash_lsh.query(signature[0])
        simhash_results = self.simhash_lsh.query(signature[1])
        return minhash_results.union(simhash_results)

    def get_candidate_pairs(self) -> Set[Tuple[int, int]]:
        """
        获取混合方法的候选对。
        返回:
            Set[Tuple[int, int]]: 候选文档对集合
        """
        minhash_pairs = self.minhash_lsh.get_candidate_pairs()
        simhash_pairs = self.simhash_lsh.get_candidate_pairs()
        
        if self.merge_strategy == "union":
            return minhash_pairs.union(simhash_pairs)
        elif self.merge_strategy == "intersection":
            return minhash_pairs.intersection(simhash_pairs)
        elif self.merge_strategy == "two-stage":
            # 先用simhash粗筛，再用minhash精筛
            refined_pairs = set()
            for pair in simhash_pairs:
                doc1, doc2 = pair
                # 计算minhash相似度
                sig1 = self.minhash_signatures[doc1]
                sig2 = self.minhash_signatures[doc2]
                # 计算Jaccard相似度估计
                matching = sum(1 for a, b in zip(sig1, sig2) if a == b)
                jaccard_est = matching / len(sig1)
                # 如果Jaccard相似度高于阈值(使用rows_per_band作为参考)
                if jaccard_est >= (1.0 / self.minhash_lsh.rows_per_band):
                    refined_pairs.add(pair)
            return refined_pairs
        elif self.merge_strategy == "weighted":
            # 加权合并策略
            weighted_pairs = set()
            minhash_weight = self.weights["minhash"]
            simhash_weight = self.weights["simhash"]
            
            # 合并所有候选对
            all_pairs = minhash_pairs.union(simhash_pairs)
            
            for pair in all_pairs:
                doc1, doc2 = pair
                # 计算minhash相似度得分
                sig1 = self.minhash_signatures[doc1]
                sig2 = self.minhash_signatures[doc2]
                minhash_score = sum(1 for a, b in zip(sig1, sig2) if a == b) / len(sig1)
                
                # 计算simhash相似度得分
                sig1 = self.simhash_signatures[doc1]
                sig2 = self.simhash_signatures[doc2]
                hamming_dist = bin(sig1 ^ sig2).count('1')
                simhash_score = 1 - (hamming_dist / self.simhash_lsh.bits)
                
                # 计算加权得分
                weighted_score = (minhash_score * minhash_weight + 
                                 simhash_score * simhash_weight)
                
                # 如果加权得分超过阈值(0.5)
                if weighted_score >= 0.5:
                    weighted_pairs.add(pair)
            
            return weighted_pairs
        else:
            raise ValueError(f"未知的合并策略: {self.merge_strategy}")

# 示例用法
if __name__ == "__main__":
    # 示例签名
    minhash_signatures = [[1, 2, 3, 4, 5, 6], [1, 2, 3, 7, 8, 9]]
    simhash_signatures = [0b101010, 0b101011, 0b101011]
    bitsampling_signatures = [0b110011, 0b110010]

    # MinHash LSH 示例
    minhash_lsh = MinHashLSHIndex(num_bands=2, rows_per_band=3)
    minhash_lsh.index(minhash_signatures)
    print("MinHash 候选对:", minhash_lsh.get_candidate_pairs())
    print("MinHash 查询结果:", minhash_lsh.query([1, 2, 3, 4, 5, 6]))

    # SimHash LSH 示例
    simhash_lsh = SimHashLSHIndex(radius=1)
    simhash_lsh.index(simhash_signatures)
    print("SimHash 候选对:", simhash_lsh.get_candidate_pairs())
    print("SimHash 查询结果:", simhash_lsh.query(0b101010))

    # BitSampling LSH 示例
    bitsampling_lsh = BitSamplingLSHIndex(num_hash_tables=2, bits_per_table=3)
    bitsampling_lsh.index(bitsampling_signatures)
    print("BitSampling 候选对:", bitsampling_lsh.get_candidate_pairs())
    print("BitSampling 查询结果:", bitsampling_lsh.query(0b110011))<|MERGE_RESOLUTION|>--- conflicted
+++ resolved
@@ -177,10 +177,7 @@
                 for pair in itertools.combinations(set(bucket), 2):
                     candidate_pairs.add(tuple(sorted(pair)))
         return candidate_pairs
-<<<<<<< HEAD
-
-=======
->>>>>>> dce48ad1
+
 
 class BitSamplingLSHIndex:
     """
